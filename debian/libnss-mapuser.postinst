#!/bin/sh
# postinst script for libnss-mapuser
#
# see: dh_installdeb(1)

set -e

case "$1" in
    configure)
		# Add mapname and user to /etc/nsswitch.conf, since it's necessary
		# for this package.  uid must be first, and mapname must be last
		# so uids for mapped users return the mapped name, and on the name,
		# we only want to map if no other matches were found
		# handle case where a comment follows the plugin list
		( set +e;
		rgroup=radius_users
		if [ -e "/etc/nsswitch.conf" ]; then
			sed -i -e '/\smapname/b' \
				-e '/^passwd:/s/\s\s*/&mapuid /' \
				-e '/^passwd:.*#/s/#.*/ mapname &/' \
				-e '/^passwd:[^#]*$/s/$/ mapname &/' \
				-e '/^group:.*#/s/#.*/ mapname &/' \
				-e '/^group:[^#]*$/s/: */& mapname /' \
				/etc/nsswitch.conf
		fi
		addgroup --quiet $rgroup 2>&1 | grep -v 'already exists'
		ourshell=/bin/bash # not radius_shell, has pkg ordering issues.
		adduser --quiet --firstuid 1000 --disabled-login --ingroup $rgroup \
<<<<<<< HEAD
		    --gecos "radius user" radius_user 2>&1 | grep -v 'already exists'
		adduser --quiet --firstuid 1000 --disabled-login --ingroup $rgroup \
		    --gecos "radius privileged user" radius_priv_user 2>&1 | grep -v 'already exists'
=======
			--gecos "radius user" --shell $ourshell radius_user 2>&1 |
			grep -v 'already exists'
		adduser --quiet --firstuid 1000 --disabled-login --ingroup $rgroup \
			--gecos "radius privileged user" --shell $ourshell radius_priv_user 2>&1 |
			grep -v 'already exists'
>>>>>>> 613f1949
		# regular radius logins can run net show commands
		adduser --quiet radius_user netshow
		# privileged radius logins can run net config commands, as well as show
		adduser --quiet radius_priv_user netedit
		adduser --quiet radius_priv_user sudo
		exit 0
		)
    ;;

    abort-upgrade|abort-remove|abort-deconfigure)
    ;;

    *)
        echo "postinst called with unknown argument \`$1'" >&2
        exit 1
    ;;
esac

# needed for install, upgrade, remove, and purge, including aborts
pam-auth-update --package


#DEBHELPER#

exit 0<|MERGE_RESOLUTION|>--- conflicted
+++ resolved
@@ -26,17 +26,11 @@
 		addgroup --quiet $rgroup 2>&1 | grep -v 'already exists'
 		ourshell=/bin/bash # not radius_shell, has pkg ordering issues.
 		adduser --quiet --firstuid 1000 --disabled-login --ingroup $rgroup \
-<<<<<<< HEAD
-		    --gecos "radius user" radius_user 2>&1 | grep -v 'already exists'
-		adduser --quiet --firstuid 1000 --disabled-login --ingroup $rgroup \
-		    --gecos "radius privileged user" radius_priv_user 2>&1 | grep -v 'already exists'
-=======
 			--gecos "radius user" --shell $ourshell radius_user 2>&1 |
 			grep -v 'already exists'
 		adduser --quiet --firstuid 1000 --disabled-login --ingroup $rgroup \
 			--gecos "radius privileged user" --shell $ourshell radius_priv_user 2>&1 |
 			grep -v 'already exists'
->>>>>>> 613f1949
 		# regular radius logins can run net show commands
 		adduser --quiet radius_user netshow
 		# privileged radius logins can run net config commands, as well as show
